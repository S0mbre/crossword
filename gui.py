# -*- coding: utf-8 -*-
"""
Created on Tue Oct 22 11:41:51 2019

@author: iskander.shafikov
"""

from PyQt5 import QtGui, QtCore, QtWidgets, QtPrintSupport, QtSvg
from subprocess import Popen
import os, json, re, threading, math, traceback
from utils.utils import *
from utils.update import Updater
from guisettings import CWSettings
from dbapi import Sqlitedb
from forms import (MsgBox, LoadCwDialog, CwTable, ClickableLabel, CrosswordMenu, 
                    SettingsDialog, WordSuggestDialog, PrintPreviewDialog,
                    CwInfoDialog, DefLookupDialog, ReflectGridDialog)
from crossword import Word, Crossword, CWError, FILLER, FILLER2, BLANK
from wordsrc import DBWordsource, TextWordsource, TextfileWordsource, MultiWordsource

## ******************************************************************************** ##

class GenThread(QThreadStump):
    sig_timeout = QtCore.pyqtSignal(float)
    sig_stopped = QtCore.pyqtSignal()
    sig_validate = QtCore.pyqtSignal('PyQt_PyObject')

    def __init__(self, on_gen_timeout=None, on_gen_stopped=None, on_gen_validate=None,  
                 on_start=None, on_finish=None, on_run=None, on_error=None):
        super().__init__(on_start=on_start, on_finish=on_finish, on_run=on_run, on_error=on_error)
        if on_gen_timeout: self.sig_timeout.connect(on_gen_timeout)
        if on_gen_stopped: self.sig_stopped.connect(on_gen_stopped)
        if on_gen_validate: self.sig_validate.connect(on_gen_validate)

## ******************************************************************************** ##

class MainWindow(QtWidgets.QMainWindow):
    
    def __init__(self):        
        super().__init__()
        self.readSettings()
        self.cw = None
        self.cw_file = ''                      # currently opened cw file
        self.cw_modified = True                # flag showing that current cw has been changed since last save
        self.current_word = None               # current word in grid
        self.last_pressed_item = None
        self.wordsrc = MultiWordsource()
        self.gen_thread = GenThread(on_gen_timeout=self.on_gen_timeout, on_gen_stopped=self.on_gen_stop, 
                                    on_gen_validate=self.on_gen_validate,
                                    on_start=self.on_generate_start, on_finish=self.on_generate_finish,
                                    on_run=self.generate_cw_worker, on_error=self.on_gen_error)
        self.updater = Updater(CWSettings.settings['update'], self.close, 
<<<<<<< HEAD
            self.on_get_recent, self.on_before_update, self.on_noupdate_available)
=======
            self.on_get_recent, self.on_before_update)
>>>>>>> f3cb41fa
        self.initUI()
        
    def _log(self, what, end='\n'):
        print(what, end=end)
        
    def readSettings(self):
        sfile = os.path.abspath(SETTINGS_FILE)
        if not CWSettings.validate_file(sfile):
            CWSettings.save_to_file(sfile)
        else:
            try:
                CWSettings.load_from_file(sfile)
            except Exception as err:
                self._log(err)
    
    def initUI(self):
        self.UI_create_toolbar()  
        self.UI_create_menu()  
        self.UI_create_central_widget()
        self.UI_create_statusbar()
        self.UI_create_context_menus()
        
        self.setGeometry(CWSettings.settings['gui']['win_pos'][0], CWSettings.settings['gui']['win_pos'][1], 
            CWSettings.settings['gui']['win_size'][0], CWSettings.settings['gui']['win_size'][1])
        self.setMinimumSize(500, 300)
        self.setWindowTitle(APP_NAME)
        self.setWindowIcon(QtGui.QIcon(f"{ICONFOLDER}/main.png"))
        self.apply_config()        
        self.adjust_clues_header_columns()
        self.show()
        self.update_actions()
    
    def UI_create_toolbar(self):
        self.toolbar_main = QtWidgets.QToolBar()
        self.toolbar_main.setMovable(False)
        self.act_new = self.toolbar_main.addAction(QtGui.QIcon(f"{ICONFOLDER}/crossword.png"), 'New')
        self.act_new.setToolTip('Create new crossword (Ctrl+N)')
        self.act_new.setShortcut(QtGui.QKeySequence('Ctrl+n'))
        self.act_new.triggered.connect(self.on_act_new)
        self.act_open = self.toolbar_main.addAction(QtGui.QIcon(f"{ICONFOLDER}/folder-15.png"), 'Open')
        self.act_open.setToolTip('Open crossword from file (Ctrl+O)')
        self.act_open.setShortcut(QtGui.QKeySequence('Ctrl+o'))
        self.act_open.triggered.connect(self.on_act_open)
        self.act_save = self.toolbar_main.addAction(QtGui.QIcon(f"{ICONFOLDER}/save.png"), 'Save')
        self.act_save.setToolTip('Save crossword (Ctrl+S)')
        self.act_save.setShortcut(QtGui.QKeySequence('Ctrl+s'))
        self.act_save.triggered.connect(self.on_act_save)
        self.act_saveas = self.toolbar_main.addAction(QtGui.QIcon(f"{ICONFOLDER}/saveas.png"), 'Save As...')
        self.act_saveas.setToolTip('Save crossword as new file (Ctrl+Shift+S)')
        self.act_saveas.setShortcut(QtGui.QKeySequence('Ctrl+Shift+s'))
        self.act_saveas.triggered.connect(self.on_act_saveas)
        self.act_share = self.toolbar_main.addAction(QtGui.QIcon(f"{ICONFOLDER}/share-1.png"), 'Share...')
        self.act_share.setToolTip('Share crossword in social networks (F10)')
        self.act_share.setShortcut(QtGui.QKeySequence('F10'))
        self.act_share.triggered.connect(self.on_act_share)
        self.toolbar_main.addSeparator()
        self.act_edit = self.toolbar_main.addAction(QtGui.QIcon(f"{ICONFOLDER}/edit.png"), 'Edit')
        self.act_edit.setToolTip('Edit crossword (Ctrl+E)')
        self.act_edit.setCheckable(True)
        self.act_edit.setShortcut(QtGui.QKeySequence('Ctrl+e'))
        self.act_edit.toggled.connect(self.on_act_edit)   
        self.act_addrow = self.toolbar_main.addAction(QtGui.QIcon(f"{ICONFOLDER}/add_row.png"), 'Add row')
        self.act_addrow.setToolTip('Add row before selected')
        self.act_addrow.triggered.connect(self.on_act_addrow)     
        self.act_delrow = self.toolbar_main.addAction(QtGui.QIcon(f"{ICONFOLDER}/delete_row.png"), 'Delete row')
        self.act_delrow.setToolTip('Delete row')
        self.act_delrow.triggered.connect(self.on_act_delrow)
        self.act_addcol = self.toolbar_main.addAction(QtGui.QIcon(f"{ICONFOLDER}/add_col.png"), 'Add column')
        self.act_addcol.setToolTip('Add column before selected')
        self.act_addcol.triggered.connect(self.on_act_addcol)         
        self.act_delcol = self.toolbar_main.addAction(QtGui.QIcon(f"{ICONFOLDER}/delete_col.png"), 'Delete column')
        self.act_delcol.setToolTip('Delete column')
        self.act_delcol.triggered.connect(self.on_act_delcol)
        self.toolbar_main.addSeparator()
        self.act_reflect = self.toolbar_main.addAction(QtGui.QIcon(f"{ICONFOLDER}/windows-1.png"), 'Duplicate')
        self.act_reflect.setToolTip('Duplicate (reflect) grid cells to any direction')
        self.act_reflect.triggered.connect(self.on_act_reflect)
        self.toolbar_main.addSeparator()
        self.act_gen = self.toolbar_main.addAction(QtGui.QIcon(f"{ICONFOLDER}/flash.png"), 'Generate')
        self.act_gen.setToolTip('Generate (solve) crossword (Ctrl+G)')
        self.act_gen.setShortcut(QtGui.QKeySequence('Ctrl+g'))
        self.act_gen.triggered.connect(self.on_act_gen)
        self.act_stop = self.toolbar_main.addAction(QtGui.QIcon(f"{ICONFOLDER}/stop-1.png"), 'Stop')
        self.act_stop.setToolTip('Stop generation (Ctrl+Z)')
        self.act_stop.setShortcut(QtGui.QKeySequence('Ctrl+z'))
        self.act_stop.setCheckable(True)
        self.act_clear = self.toolbar_main.addAction(QtGui.QIcon(f"{ICONFOLDER}/dust.png"), 'Clear')
        self.act_clear.setToolTip('Clear all words (Ctrl+D)')
        self.act_clear.setShortcut(QtGui.QKeySequence('Ctrl+d'))
        self.act_clear.triggered.connect(self.on_act_clear)
        self.act_clear_wd = self.toolbar_main.addAction(QtGui.QIcon(f"{ICONFOLDER}/minus.png"), 'Clear word')
        self.act_clear_wd.setToolTip('Clear word')
        self.act_clear_wd.triggered.connect(self.on_act_clear_wd)
        self.act_erase_wd = self.toolbar_main.addAction(QtGui.QIcon(f"{ICONFOLDER}/error.png"), 'Erase word')
        self.act_erase_wd.setToolTip('Erase word')
        self.act_erase_wd.triggered.connect(self.on_act_erase_wd)
        self.act_suggest = self.toolbar_main.addAction(QtGui.QIcon(f"{ICONFOLDER}/magic-wand.png"), 'Suggest word')
        self.act_suggest.setToolTip('Suggest word (Ctrl+F)')
        self.act_suggest.setShortcut(QtGui.QKeySequence('Ctrl+f'))
        self.act_suggest.triggered.connect(self.on_act_suggest)
        self.act_lookup = self.toolbar_main.addAction(QtGui.QIcon(f"{ICONFOLDER}/worldwide.png"), 'Lookup word')
        self.act_lookup.setToolTip('Lookup word definition (Ctrl+L)')
        self.act_lookup.setShortcut(QtGui.QKeySequence('Ctrl+l'))
        self.act_lookup.triggered.connect(self.on_act_lookup)
        self.act_editclue = self.toolbar_main.addAction(QtGui.QIcon(f"{ICONFOLDER}/key.png"), 'Edit clue')
        self.act_editclue.setToolTip('Edit clue (Ctrl+K)')
        self.act_editclue.setShortcut(QtGui.QKeySequence('Ctrl+k'))
        self.act_editclue.triggered.connect(self.on_act_editclue)
        self.toolbar_main.addSeparator()
        self.act_wsrc = self.toolbar_main.addAction(QtGui.QIcon(f"{ICONFOLDER}/database-3.png"), 'Word sources')
        self.act_wsrc.setToolTip('Select wordsources (Ctrl+W)')
        self.act_wsrc.setShortcut(QtGui.QKeySequence('Ctrl+w'))
        self.act_wsrc.triggered.connect(self.on_act_wsrc)
        self.act_info = self.toolbar_main.addAction(QtGui.QIcon(f"{ICONFOLDER}/info1.png"), 'Info')
        self.act_info.setToolTip('Show / edit crossword info (Ctrl+I)')
        self.act_info.setShortcut(QtGui.QKeySequence('Ctrl+i'))
        self.act_info.triggered.connect(self.on_act_info)
        self.act_print = self.toolbar_main.addAction(QtGui.QIcon(f"{ICONFOLDER}/print.png"), 'Print')
        self.act_print.setToolTip('Print crossword and/or clues (Ctrl+P)')
        self.act_print.setShortcut(QtGui.QKeySequence('Ctrl+p'))
        self.act_print.triggered.connect(self.on_act_print)
        self.toolbar_main.addSeparator()
        self.act_config = self.toolbar_main.addAction(QtGui.QIcon(f"{ICONFOLDER}/settings-5.png"), 'Config')
        self.act_config.setToolTip('Configure parameters (F11)')
        self.act_config.setShortcut(QtGui.QKeySequence('F11'))
        self.act_config.triggered.connect(self.on_act_config)
        self.act_update = self.toolbar_main.addAction(QtGui.QIcon(f"{ICONFOLDER}/cloud-computing.png"), 'Check update')
        self.act_update.setToolTip('Check for updates (Ctrl+U)')
        self.act_update.setShortcut(QtGui.QKeySequence('Ctrl+u'))
        self.act_update.triggered.connect(self.on_act_update)
        self.act_help = self.toolbar_main.addAction(QtGui.QIcon(f"{ICONFOLDER}/info.png"), 'Help')
        self.act_help.setToolTip('Show help (F1)')
        self.act_help.setShortcut(QtGui.QKeySequence('F1'))
        self.act_help.triggered.connect(self.on_act_help)
        self.addToolBar(self.toolbar_main)

    def UI_create_menu(self):
        self.menu_main = self.menuBar()
        self.menu_main_file = self.menu_main.addMenu('&File')
        self.menu_main_file.addAction(self.act_new)
        self.menu_main_file.addSeparator()
        self.menu_main_file.addAction(self.act_open)
        self.menu_main_file.addAction(self.act_save)
        self.menu_main_file.addAction(self.act_saveas)
        self.menu_main_file.addSeparator()
        self.menu_main_file.addAction(self.act_share)
        self.menu_main_file.addSeparator()
        self.menu_main_file.addAction(self.act_print)
        self.menu_main_file.addSeparator()
        self.act_exit = self.menu_main_file.addAction(QtGui.QIcon(f"{ICONFOLDER}/exit.png"), 'Exit')
        self.act_exit.setToolTip('Exit (Ctrl+q)')
        self.act_exit.setShortcut(QtGui.QKeySequence('Ctrl+q'))
        self.act_exit.triggered.connect(self.on_act_exit)

        self.menu_main_edit = self.menu_main.addMenu('&Edit')
        self.menu_main_edit.addAction(self.act_edit)
        self.menu_main_edit.addSeparator()
        self.menu_main_edit.addAction(self.act_clear)
        self.menu_main_edit.addAction(self.act_clear_wd)
        self.menu_main_edit.addAction(self.act_erase_wd)
        self.menu_main_edit.addSeparator()
        self.menu_main_edit.addAction(self.act_suggest)
        self.menu_main_edit.addAction(self.act_lookup)
        self.menu_main_edit.addAction(self.act_editclue)
        self.menu_main_edit.addSeparator()
        self.menu_main_edit.addAction(self.act_addrow)
        self.menu_main_edit.addAction(self.act_delrow)
        self.menu_main_edit.addSeparator()
        self.menu_main_edit.addAction(self.act_addcol)        
        self.menu_main_edit.addAction(self.act_delcol)
        self.menu_main_edit.addSeparator()
        self.menu_main_edit.addAction(self.act_reflect)
        self.menu_main_edit.addSeparator()
        #self.menu_main_edit.addAction(self.act_addrow)
        #self.menu_main_edit.addAction(self.act_addcol)
        self.menu_main_edit.addSeparator()
        self.menu_main_edit.addAction(self.act_config)

        self.menu_main_view = self.menu_main.addMenu('&View')
        self.act_view_showtoolbar = self.menu_main_view.addAction('Show toolbar')
        self.act_view_showtoolbar.setCheckable(True)
        self.act_view_showtoolbar.setChecked(True)
        self.act_view_showtoolbar.setToolTip('Show / hide toolbar')
        self.act_view_showtoolbar.toggled.connect(self.on_act_view_showtoolbar)

        self.menu_main_gen = self.menu_main.addMenu('&Generate')
        self.menu_main_gen.addAction(self.act_gen)
        self.menu_main_gen.addAction(self.act_stop)
        self.menu_main_gen.addSeparator()
        self.menu_main_gen.addAction(self.act_wsrc)

        self.menu_main_help = self.menu_main.addMenu('&Help')
        self.menu_main_help.addAction(self.act_help)
        self.menu_main_help.addSeparator()
        self.menu_main_help.addAction(self.act_update)
    
    def UI_create_central_widget(self):
        # central widget
        self.splitter1 = QtWidgets.QSplitter()
        # cw layout container
        self.cw_widget = QtWidgets.QWidget()
        # cw layout
        self.layout_vcw = QtWidgets.QVBoxLayout()
        # cw grid
        self.twCw = CwTable(on_key=self.on_cw_key)
        self.twCw.setSortingEnabled(False)
        self.twCw.setDragDropMode(QtWidgets.QAbstractItemView.DropOnly)
        self.twCw.setDropIndicatorShown(True)
        self.twCw.setSelectionBehavior(QtWidgets.QAbstractItemView.SelectItems)
        self.twCw.setSelectionMode(QtWidgets.QAbstractItemView.SingleSelection)
        self.twCw.setTabKeyNavigation(False)
        self.twCw.setGridStyle(CWSettings.settings['grid_style']['line'])
        self.twCw.setShowGrid(CWSettings.settings['grid_style']['show'])
        self.twCw.horizontalHeader().setVisible(CWSettings.settings['grid_style']['header'])
        self.twCw.horizontalHeader().setSectionResizeMode(QtWidgets.QHeaderView.Fixed)
        self.twCw.verticalHeader().setVisible(CWSettings.settings['grid_style']['header'])
        self.twCw.verticalHeader().setSectionResizeMode(QtWidgets.QHeaderView.Fixed)
        self.twCw.clearSelection()
        self.twCw.setContextMenuPolicy(QtCore.Qt.CustomContextMenu)
        self.twCw.customContextMenuRequested.connect(self.on_twCw_contextmenu)
        self.twCw.itemClicked.connect(self.on_cw_item_clicked)
        self.twCw.currentItemChanged.connect(self.on_cw_current_item_changed)
        
        # cw scale slider
        self.slider_cw_scale = QtWidgets.QSlider(QtCore.Qt.Horizontal)
        self.slider_cw_scale.setSizePolicy(QtWidgets.QSizePolicy.Preferred, QtWidgets.QSizePolicy.Fixed)
        self.slider_cw_scale.setMinimum(100)
        self.slider_cw_scale.setMaximum(300)
        self.slider_cw_scale.setSingleStep(10)
        self.slider_cw_scale.setPageStep(50)
        #self.slider_cw_scale.setTickPosition(QtWidgets.QSlider.TicksBelow)
        #self.slider_cw_scale.setTickInterval(10)
        self.slider_cw_scale.setValue(CWSettings.settings['grid_style']['scale'])
        self.l_cw_scale = QtWidgets.QLabel()
        self.l_cw_scale.setSizePolicy(QtWidgets.QSizePolicy.Fixed, QtWidgets.QSizePolicy.Fixed)
        self.slider_cw_scale.valueChanged.connect(self.on_slider_cw_scale)
        self.layout_cw_scale = QtWidgets.QHBoxLayout()
        self.layout_cw_scale.addWidget(self.slider_cw_scale)
        self.layout_cw_scale.addWidget(self.l_cw_scale)
        self.layout_vcw.addWidget(self.twCw)
        self.layout_vcw.addLayout(self.layout_cw_scale)
        # set layout to container
        self.cw_widget.setLayout(self.layout_vcw)        
        # add to splitter
        self.splitter1.addWidget(self.cw_widget)

        # clues panel
        self.tvClues = QtWidgets.QTreeView()
        self.tvClues.setDragEnabled(True)
        self.tvClues.setAcceptDrops(True)
        self.tvClues.setDropIndicatorShown(True)
        self.tvClues.setSortingEnabled(True)   
        self.tvClues.setSelectionMode(1)
        self.tvClues.setSelectionBehavior(1)       
        self.tvClues.setContextMenuPolicy(QtCore.Qt.CustomContextMenu)
        #self.tvClues.customContextMenuRequested.connect(self.on_tvClues_contextmenu)
        self.splitter1.addWidget(self.tvClues)        
        
        # add splitter1 as central widget
        self.setCentralWidget(self.splitter1)
        # update cw and actions
        self.update_cw()
    
    def UI_create_statusbar(self):
        self.statusbar = QtWidgets.QStatusBar()        
        self.statusbar.setSizePolicy(QtWidgets.QSizePolicy.Preferred, QtWidgets.QSizePolicy.Fixed) 
        self.statusbar_pbar = QtWidgets.QProgressBar(self.statusbar)
        self.statusbar_pbar.setTextVisible(True)
        self.statusbar_pbar.setRange(0, 100)
        self.statusbar_pbar.setValue(0)
        self.statusbar_pbar.setVisible(False)
        self.statusbar_l1 = QtWidgets.QLabel(self.statusbar)
        self.statusbar.addPermanentWidget(self.statusbar_l1)
<<<<<<< HEAD
        self.statusbar_l2 = ClickableLabel(self.statusbar)
        self.statusbar_l2.dblclicked.connect(self.on_statusbar_l2_dblclicked)
        color_to_stylesheet(QtGui.QColor(QtCore.Qt.darkGreen), self.statusbar_l2.styleSheet(), 'color')
        self.statusbar_l2.setStyleSheet('color: maroon;')
        self.statusbar_l2.setToolTip('Double-click to update')
=======
        self.statusbar_l2 = QtWidgets.QLabel(self.statusbar)
        self.statusbar_l2.setStyleSheet('color: maroon;')
>>>>>>> f3cb41fa
        self.statusbar.addPermanentWidget(self.statusbar_l2)
        self.statusbar.addWidget(self.statusbar_pbar)
        #self.layout_hgrid3.addWidget(self.statusbar)
        self.setStatusBar(self.statusbar)
        
    def UI_create_context_menus(self):
        self.menu_crossword = CrosswordMenu(self, on_triggered=self.on_menu_crossword)
        
    def apply_config(self, save_settings=True):
        """
        Applies settings found in CWSettings.settings and updates the settings file.
        """
        # load cw
        self.autoload_cw()
        
        # gui
        if CWSettings.settings['gui']['theme'] and CWSettings.settings['gui']['theme'] != QtWidgets.QApplication.instance().style().objectName():
            QtWidgets.QApplication.instance().setStyle(CWSettings.settings['gui']['theme'])
        tb = CWSettings.settings['gui']['toolbar_pos']
        if tb < 4:
            TOOLBAR_AREAS = {0: QtCore.Qt.TopToolBarArea, 1: QtCore.Qt.BottomToolBarArea, 2: QtCore.Qt.LeftToolBarArea, 3: QtCore.Qt.RightToolBarArea}
            self.addToolBar(TOOLBAR_AREAS[tb], self.toolbar_main)
            self.toolbar_main.show()
            self.act_view_showtoolbar.setChecked(True)
        elif tb == 4:
            self.toolbar_main.hide()
            self.act_view_showtoolbar.setChecked(False)
            
        # wordsrc
        self.update_wordsrc()        
        # cw_settings
        if self.cw: self.update_cw_params()
        # grid_style
        self.twCw.setGridStyle(CWSettings.settings['grid_style']['line'])
        self.twCw.setShowGrid(CWSettings.settings['grid_style']['show'])
        self.twCw.horizontalHeader().setVisible(CWSettings.settings['grid_style']['header'])
        self.twCw.verticalHeader().setVisible(CWSettings.settings['grid_style']['header'])
        style = color_to_stylesheet(QtGui.QColor.fromRgba(CWSettings.settings['grid_style']['line_color']), self.twCw.styleSheet(), 'gridline-color')
        style = property_to_stylesheet('border-width', CWSettings.settings['grid_style']['line_width'], style)
        style = color_to_stylesheet(QtGui.QColor.fromRgba(CWSettings.settings['cell_format']['FILLER2']['bg_color']), style, 'background-color')
        style = color_to_stylesheet(QtGui.QColor.fromRgba(CWSettings.settings['grid_style']['active_cell_color']), style, 'selection-background-color')
        style = color_to_stylesheet(QtGui.QColor.fromRgba(CWSettings.settings['cell_format']['HILITE']['fg_color']), style, 'selection-color')
        #style = 'QTableView {background-color: #ffa0a0a4; selection-background-color: #ffffff00; selection-color: #ff000000;} QTableView::item {border-style: solid; border-color: #ffa0a0a4; border-width: 7px; }'
        #print(style)
        self.twCw.setStyleSheet(style)
        # cell_format, numbers, cell size etc...
        self.update_cw(False)
        self.slider_cw_scale.setValue(CWSettings.settings['grid_style']['scale'])
        
        # save settings file
        if save_settings:
            sfile = os.path.abspath(SETTINGS_FILE)
            CWSettings.save_to_file(sfile)
        
    def scale_cw(self, scale_factor=100, update_label=True): 
        # write to settings
        CWSettings.settings['grid_style']['scale'] = scale_factor
        # apply scale to fonts in grid   
        self.reformat_cells()
        # show scale text
        if update_label:
            self.l_cw_scale.setText(f"{int(scale_factor)}%")

        cell_sz = int(CWSettings.settings['grid_style']['cell_size'] * scale_factor / 100.)        

        for i in range(self.twCw.columnCount()):
            self.twCw.setColumnWidth(i, cell_sz)
            for j in range(self.twCw.rowCount()):
                if i == 0:
                    self.twCw.setRowHeight(j, cell_sz)
                    
    def update_actions(self):
        b_cw = not self.cw is None
        gen_running = self.gen_thread.isRunning() if getattr(self, 'gen_thread', None) else False
        gen_interrupted = self.gen_thread.isInterruptionRequested() if getattr(self, 'gen_thread', None) else False
        self.act_new.setEnabled(not gen_running)
        self.act_open.setEnabled(not gen_running)
        self.act_save.setEnabled(b_cw and not gen_running and (self.cw_modified or not self.cw_file))
        self.act_saveas.setEnabled(b_cw and not gen_running)
        self.act_edit.setEnabled(b_cw and not gen_running)
        self.act_addcol.setEnabled(b_cw and not gen_running and self.act_edit.isChecked())
        self.act_addrow.setEnabled(b_cw and not gen_running and self.act_edit.isChecked())
        self.act_delcol.setEnabled(b_cw and not gen_running and self.act_edit.isChecked())
        self.act_delrow.setEnabled(b_cw and not gen_running and self.act_edit.isChecked())
        self.act_reflect.setEnabled(b_cw and not gen_running and self.act_edit.isChecked())
        self.act_gen.setEnabled(b_cw and not gen_running and bool(self.wordsrc))
        if not gen_running: self.act_stop.setChecked(False)
        self.act_stop.setEnabled(b_cw and gen_running and not gen_interrupted)        
        self.act_clear.setEnabled(b_cw and not gen_running)
        self.act_suggest.setEnabled(b_cw and not gen_running and bool(self.wordsrc) and (not self.current_word is None))
        self.act_lookup.setEnabled(b_cw and not gen_running and (not self.current_word is None) and not self.cw.words.is_word_blank(self.current_word))
        self.act_editclue.setEnabled(b_cw and not gen_running)
        self.act_info.setEnabled(b_cw and not gen_running)
        self.act_print.setEnabled(b_cw and not gen_running)
        self.act_config.setEnabled(not gen_running)
        self.act_help.setEnabled(not gen_running)
        self.twCw.setEnabled(b_cw and not gen_running)
        self.tvClues.setEnabled(b_cw and not gen_running)
        
    def update_wordsrc(self):
        """
        Updates self.wordsrc (of type MultiWordsource) from global settings
        in CWSettings.wordsrc.
        """
        self.wordsrc.clear()
        self.wordsrc.max_fetch = CWSettings.settings['wordsrc']['maxres']
        # MultiWordsource.order is by default 'prefer-last', so just append sources
        for src in CWSettings.settings['wordsrc']['sources']:
            if not src['active']: continue
            if src['type'] == 'db':
                if src['dbtype'].lower() == 'sqlite':
                    db = Sqlitedb()
                    if not db.setpath(src['file'], fullpath=(not src['file'].lower() in LANG), recreate=False, connect=True):
                        self._log(f"DB path {src['file']} unavailable!")
                        continue
                    self.wordsrc.add(DBWordsource(src['dbtables'], db))
                    
            elif src['type'] == 'file':
                self.wordsrc.add(TextfileWordsource(src['file'], enc=src['encoding'], delimiter=src['delim']))
                
            elif src['type'] == 'list' and src['words']:
                words = []
                if src['haspos']:                    
                    for w in src['words']:
                        w = w.split(src['delim'])
                        words.append((w[0], tuple(w[1:]) if len(w) > 1 else None))
                else:
                    words = src['words']
                self.wordsrc.add(TextWordsource(words))
        
    def update_cw(self, rescale=True):
        """
        Updates cw data and view.
        """
        # update grid
        self.update_cw_grid()
        # rescale grid
        if rescale:
            self.on_slider_cw_scale(CWSettings.settings['grid_style']['scale'])
            #self.scale_cw(CWSettings.settings['grid_style']['scale'])
            #self.slider_cw_scale.setValue(CWSettings.settings['grid_style']['scale'])
        # update window title
        self.setWindowTitle(f"{APP_NAME}{(' - ' + self.cw_file) if (self.cw_file and os.path.abspath(self.cw_file) != os.path.abspath(SAVEDCW_FILE)) else ''}")

    def grid_from_file(self, gridfile):
        """
        """
        cwgrid = []
        
        try:
            with open(gridfile, 'r', encoding=ENCODING) as file:
                for ln in file:
                    s = ln
                    if s.endswith('\n'): s = s[:-1]
                    if s.endswith('\r'): s = s[:-1]
                    if not s: break
                    cwgrid.append(s)
        except UnicodeDecodeError as err:
            print(err)
            
        return cwgrid
    
    def autosave_cw(self):
        if not self.cw:
            try:
                os.remove(SAVEDCW_FILE)
                return
            except:
                pass
        else:
            self.cw.words.to_file(SAVEDCW_FILE)
        
    def autoload_cw(self):
        if self.cw or not os.path.isfile(SAVEDCW_FILE): return
        try:
            self.cw = Crossword(data=os.path.abspath(SAVEDCW_FILE), data_type='file',
                                    wordsource=self.wordsrc, wordfilter=self.on_filter_word, pos=CWSettings.settings['cw_settings']['pos'],
                                    log=CWSettings.settings['cw_settings']['log'])
            self.cw_file = SAVEDCW_FILE
            self.update_cw()
            #print(str(self.cw.words.info))
        except Exception as err:
            print(err)
            self.cw = None
    
    def _item_in_word(self, cell_item: QtWidgets.QTableWidgetItem, word: Word):
        return word.does_cross((cell_item.column(), cell_item.row()))
    
    def update_current_word(self, on_intersect='current'):
        """
        on_intersect:
            * current = leave current direction
            * h = switch to across word
            * v = switch to down word
            * flip = toggle current from across to down or vice-versa
        """
        if not self.cw: return
        """
        selected = self.twCw.selectedItems()
        if len(selected) == 0: return
        sel_item = selected[0]
        """
        sel_item = self.twCw.currentItem()
        if not sel_item: 
            return
        coord = (sel_item.column(), sel_item.row())
        words = self.cw.words.find_by_coord(coord, False)
        if words['h'] and words['v']:
            # found intersection            
            if on_intersect == 'h':
                self.current_word = words['h']
            elif on_intersect == 'v':
                self.current_word = words['v']
            elif on_intersect == 'flip':
                if self.current_word == words['h']:
                    self.current_word = words['v']
                elif self.current_word == words['v']:
                    self.current_word = words['h']
                else:
                    self.current_word = words['h']
            elif self.current_word != words['h'] and self.current_word != words['v']:
                self.current_word = words['h']
        elif words['h']:
            # only across available
            self.current_word = words['h']
        elif words['v']:
            # only down available
            self.current_word = words['v']
        else:
            self.current_word = None
        
        self.act_suggest.setEnabled((not self.cw is None) and (not self.gen_thread.isRunning()) and bool(self.wordsrc) and (not self.current_word is None))
        self.select_clue()

    def update_clue_column_settings(self):
        model = self.tvClues.model()
        header = self.tvClues.header()
        cols = []
        for i in range(header.count()):
            model_index = header.logicalIndex(i)
            header_item = model.horizontalHeaderItem(model_index)
            if header_item:
                cols.append({'name': header_item.text(), 
                            'visible': not header.isSectionHidden(model_index), 
                            'width': header.sectionSize(model_index)})
        if cols: CWSettings.settings['clues']['columns'] = cols

    def _logical_col_by_name(self, colname):
        model = self.tvClues.model()
        if not model: return -1
        header = self.tvClues.header()
        for i in range(header.count()):
            model_index = header.logicalIndex(i)
            if model.horizontalHeaderItem(model_index).text() == colname:
                return model_index
        return -1

    def _col_setting_by_logical_index(self, index):
        model = self.tvClues.model()
        if not model: return None
        colitem = model.horizontalHeaderItem(index)
        if not colitem: return None
        colname = colitem.text()
        for col in CWSettings.settings['clues']['columns']:
            if col['name'] == colname:
                return col
        return None

    def _word_from_clue_item(self, item: QtGui.QStandardItem):
        """
        Returns Word object from self.cw corresponding to the
        given clue item ('item').
        """
        if not self.cw or item.rowCount(): return None
        root_item = item.parent()
        if not root_item: return None
        try:
            col = self._logical_col_by_name('No')
            if col < 0: return None
            num = int(root_item.child(item.row(), col).text())
            wdir = 'h' if root_item.text() == 'Across' else 'v'
            return self.cw.words.find_by_num_dir(num, wdir)
        except Exception as err:
            print(err)
            return None

    def _clue_items_from_word(self, word: Word):
        """
        Returns items from a single row in the clues table corresponding
        to the given Word object ('word'). Items are returned
        as a dict: {'num': num, 'text': 'word string', 'clue': 'clue string'}.
        """
        datamodel = self.tvClues.model()
        if not datamodel or word is None: return None
        dirs = {'h': 'Across', 'v': 'Down'}
        items = datamodel.findItems(dirs[word.dir])
        if not len(items): return None
        root_item = items[0]
        col = self._logical_col_by_name('No')
        if col < 0: return None
        for row in range(root_item.rowCount()):
            item_num = root_item.child(row, col)
            try:
                num = int(item_num.text())
                if num == word.num:
                    return {'num': item_num, 'text': root_item.child(row, self._logical_col_by_name('Reply')), 'clue': root_item.child(row, self._logical_col_by_name('Clue'))}
            except:
                continue
        return None

    def update_clue_replies(self, coord):
        """
        Updates the 'reply' values in clues table for given grid coordinate 'coord'.
        """
        if not self.cw: return
        datamodel = self.tvClues.model()
        if not datamodel: return
        words = self.cw.words.find_by_coord(coord, False)
        for wdir in words:
            if words[wdir] is None: continue
            clue_items = self._clue_items_from_word(words[wdir])
            if not clue_items: continue
            txt = self.cw.words.get_word_str(words[wdir]).upper()
            clue_items['text'].setText(txt)
        self.reformat_clues()
    
    def select_clue(self):
        if self.tvClues.hasFocus(): return
        sel_model = self.tvClues.selectionModel()
        if not sel_model: return
        sel_model.clear()
        try:
            if not self.current_word:
                raise Exception('No current word')
            datamodel = self.tvClues.model()
            root_item = datamodel.item(0 if self.current_word.dir == 'h' else 1)
            if not root_item:
                raise Exception('No root item')
            cnt = datamodel.rowCount(root_item.index())
            for row in range(cnt):
                item_num = root_item.child(row, 1)
                try:
                    if int(item_num.text()) == self.current_word.num:
                        # found clue   
                        item_index = root_item.child(row, 0).index()
                        self.tvClues.scrollTo(item_index)   
                        sel_model.select(item_index, 
                            QtCore.QItemSelectionModel.Select | QtCore.QItemSelectionModel.Rows)                        
                        break
                except Exception as err:
                    print(err)
                    continue
        except:
            return
                
    def set_cell_formatting(self, cell_item: QtWidgets.QTableWidgetItem):
        
        def format_cell(cell_item, dic_format):   
            cell_item.setBackground(QtGui.QBrush(QtGui.QColor.fromRgba(dic_format['bg_color']), dic_format['bg_pattern']))
            cell_item.setForeground(QtGui.QBrush(QtGui.QColor.fromRgba(dic_format['fg_color']), dic_format['fg_pattern']))
            if self.act_edit.isChecked():
                cell_item.setFlags(QtCore.Qt.ItemIsSelectable | QtCore.Qt.ItemIsEnabled)
            else:
                cell_item.setFlags(QtCore.Qt.ItemFlags(dic_format['flags']))
            font = make_font(dic_format['font_name'], dic_format['font_size'] * (CWSettings.settings['grid_style']['scale'] / 100.), dic_format['font_weight'], dic_format['font_italic'])
            cell_item.setFont(font)
            cell_item.setTextAlignment(QtCore.Qt.Alignment(dic_format['align']))
                        
        if self.current_word and self._item_in_word(cell_item, self.current_word):
            # hilite
            format_cell(cell_item, CWSettings.settings['cell_format']['HILITE'])
        else:     
            ch = cell_item.text()
            k = 'NORMAL'
            if ch == '' or ch == BLANK: 
                k = 'BLANK'
            elif ch == FILLER:
                k = 'FILLER'
            elif ch == FILLER2:
                k = 'FILLER2'
            format_cell(cell_item, CWSettings.settings['cell_format'][k])
        
    def reformat_cells(self):
        rows = self.twCw.rowCount()
        cols = self.twCw.columnCount()
        for r in range(rows):
            for c in range(cols):
                cell_item = self.twCw.item(r, c)
                if cell_item:
                    self.set_cell_formatting(cell_item)
        self.twCw.show()
    
    def update_cw_grid(self):
        if not self.cw: return
        try:
            self.twCw.itemClicked.disconnect()
            self.twCw.currentItemChanged.disconnect()
        except:
            pass
        self.last_pressed_item = None
        self.current_word = None
        curr_cell = (self.twCw.currentRow(), self.twCw.currentColumn())
        old_gridsize = (self.twCw.rowCount(), self.twCw.columnCount())
        self.twCw.clear()
        self.twCw.setRowCount(self.cw.words.height)
        self.twCw.setColumnCount(self.cw.words.width)
        self.cw.reset_used()
        for row in range(self.cw.words.height):
            for col in range(self.cw.words.width):
                coord = (col, row)
                words = self.cw.words.find_by_coord(coord)
                w = words['h'] or words['v']
                ch = self.cw.words.get_char(coord)
                self.twCw.setItem(row, col, self.make_cell_item('' if ch == BLANK else ch, w.num if w else ''))
        self.update_current_word()    
        self.reformat_cells()            
        self.update_clues_model()
        self.twCw.itemClicked.connect(self.on_cw_item_clicked)
        self.twCw.currentItemChanged.connect(self.on_cw_current_item_changed)
        if curr_cell[0] >= 0 and curr_cell[1] >= 0 and (old_gridsize == (self.twCw.rowCount(), self.twCw.columnCount())):
            self.twCw.setCurrentCell(*curr_cell)
        self.cw_modified = True
        self.update_actions()
        
    def make_cell_item(self, text, icon_text=''):
        text = text.lower() if CWSettings.settings['grid_style']['char_case'] == 'lower' else text.upper()
        if not icon_text or not CWSettings.settings['grid_style']['numbers']['show']: 
            return QtWidgets.QTableWidgetItem(text)
        pixmap = QtGui.QPixmap(15, 15)
        pixmap.fill(QtGui.QColor(QtCore.Qt.transparent))
        icon = QtGui.QIcon()
        painter = QtGui.QPainter()     
        if painter.begin(pixmap):
            painter.setBackgroundMode(QtCore.Qt.TransparentMode)
            #painter.setCompositionMode(QtGui.QPainter.CompositionMode_Clear)
            font = make_font(CWSettings.settings['grid_style']['numbers']['font_name'], 
                             CWSettings.settings['grid_style']['numbers']['font_size'],
                             CWSettings.settings['grid_style']['numbers']['font_weight'],
                             CWSettings.settings['grid_style']['numbers']['font_italic'])
            painter.setFont(font)
            painter.setPen(QtGui.QPen(QtGui.QColor.fromRgba(CWSettings.settings['grid_style']['numbers']['color'])))
            painter.drawStaticText(0, 0, QtGui.QStaticText(str(icon_text)))
            painter.end()
            icon = QtGui.QIcon(pixmap)
        return QtWidgets.QTableWidgetItem(icon, text)
        
    def update_cw_params(self):
        if not self.cw: return
        self.cw.closelog()
        self.cw.wordsource = self.wordsrc
        self.cw.pos = CWSettings.settings['cw_settings']['pos']
        self.cw.setlog(CWSettings.settings['cw_settings']['log'])
        # excluded filter
        self.cw.wordfilter = None
        if CWSettings.settings['wordsrc']['excluded']['words']:
            if CWSettings.settings['wordsrc']['excluded']['regex']:
                self.cw.wordfilter = lambda w: not any(re.fullmatch(pattern, w, re.I) for pattern in CWSettings.settings['wordsrc']['excluded']['words'])
            else:
                self.cw.wordfilter = lambda w: not any(w.lower() == pattern.lower() for pattern in CWSettings.settings['wordsrc']['excluded']['words'])

    def update_clues_model(self):
        delegate = self.tvClues.itemDelegate()
        if delegate:
            delegate.commitData.disconnect()
        self.tvClues.setModel(None)
        self.cluesmodel = QtGui.QStandardItemModel(0, 5)
        col_labels = [col['name'] for col in CWSettings.settings['clues']['columns']]
        self.cluesmodel.setHorizontalHeaderLabels(col_labels)
        if not self.cw: 
            self.tvClues.setModel(self.cluesmodel)
            self.tvClues.show()
            return
        root_items = {'Across': 'h', 'Down': 'v'}
        for k in sorted(root_items):
            root_item = QtGui.QStandardItem(QtGui.QIcon(f"{ICONFOLDER}/crossword.png"), k)
            for w in self.cw.words.words:
                if w.dir != root_items[k]: continue
                item_dir = QtGui.QStandardItem(QtGui.QIcon(), '')
                item_dir.setFlags(QtCore.Qt.ItemIsEnabled)
                item_num = QtGui.QStandardItem(str(w.num))
                item_num.setFlags(QtCore.Qt.ItemIsEnabled | QtCore.Qt.ItemIsSelectable)
                item_clue = QtGui.QStandardItem(w.clue)
                item_clue.setFlags(QtCore.Qt.ItemIsEnabled | QtCore.Qt.ItemIsEditable | QtCore.Qt.ItemIsSelectable)
                item_letters = QtGui.QStandardItem(str(len(w)))
                item_letters.setFlags(QtCore.Qt.ItemIsEnabled | QtCore.Qt.ItemIsSelectable)
                item_reply = QtGui.QStandardItem(self.cw.words.get_word_str(w).upper())
                item_reply.setFlags(QtCore.Qt.ItemIsEnabled | QtCore.Qt.ItemIsEditable | QtCore.Qt.ItemIsSelectable)
                items = {'Direction': item_dir, 'No': item_num, 'Clue': item_clue, 'Letters': item_letters, 'Reply': item_reply}
                root_item.appendRow([items[k] for k in col_labels])
            self.cluesmodel.appendRow(root_item)
            #for i in range(len(col_labels)):
            #    self.cluesmodel.item(root_item.row(), i).setFlags(QtCore.Qt.ItemIsEnabled)
        self.tvClues.setModel(self.cluesmodel)
        self.clues_show_hide_cols()
        self.tvClues.header().sectionMoved.connect(self.on_tvClues_column_moved)
        self.tvClues.selectionModel().selectionChanged.connect(self.on_tvClues_selected)
        self.tvClues.selectionModel().currentChanged.connect(self.on_tvClues_current_changed)
        self.tvClues.sortByColumn(0, 0)
        self.tvClues.show()
        self.tvClues.expandAll()
        self.reformat_clues()
        self.select_clue()
        delegate = self.tvClues.itemDelegate()
        if delegate:
            delegate.commitData.connect(self.on_clues_editor_commit)

    def clues_show_hide_cols(self):
        header = self.tvClues.header()
        header.setDropIndicatorShown(True)
        for icol in range(header.count()):
            index = header.logicalIndex(icol)
            col_setting = self._col_setting_by_logical_index(index)
            if col_setting:
                header.setSectionHidden(index, not col_setting['visible'])

    def reformat_clues(self):
        """
        Sets formatting in clues table according to word status (filled / empty).
        """
        datamodel = self.tvClues.model()
        if not datamodel: return
        header = self.tvClues.header()
        for row in range(datamodel.rowCount()):
            root_item = datamodel.item(row)
            for row_clue in range(root_item.rowCount()):
                fstyle = ''
                for icol in range(header.count()):
                    model_index = header.logicalIndex(icol)
                    colitem = datamodel.horizontalHeaderItem(model_index)
                    if not colitem: continue
                    col_name = colitem.text()
                    item = root_item.child(row_clue, model_index)
                    if col_name == 'Clue':
                        fstyle = 'COMPLETE' if item.text() else 'INCOMPLETE'
                    elif col_name == 'Reply':
                        fstyle = 'COMPLETE' if not BLANK in item.text() else 'INCOMPLETE'
                    else:
                        fstyle = 'NORMAL'
                    bgstyle = QtGui.QBrush(QtGui.QColor.fromRgba(CWSettings.settings['clues'][fstyle]['bg_color']), CWSettings.settings['clues'][fstyle]['bg_pattern'])
                    item.setBackground(bgstyle)
                    fgstyle = QtGui.QBrush(QtGui.QColor.fromRgba(CWSettings.settings['clues'][fstyle]['fg_color']), QtCore.Qt.SolidPattern)
                    item.setForeground(fgstyle)
                    item.setTextAlignment(QtCore.Qt.Alignment(CWSettings.settings['clues']['NORMAL']['align']))
                    font = make_font(CWSettings.settings['clues']['NORMAL']['font_name'], 
                                    CWSettings.settings['clues']['NORMAL']['font_size'], 
                                    CWSettings.settings['clues']['NORMAL']['font_weight'], 
                                    CWSettings.settings['clues']['NORMAL']['font_italic'])
                    item.setFont(font)
                
    def on_filter_word(self, word: str):
        return True

    def on_generate_start(self):
        self.update_actions()
            
    def on_generate_finish(self):
        self.update_cw_grid()

    @QtCore.pyqtSlot(float)
    def on_gen_timeout(self, timeout_):
        MsgBox(f"Timeout occurred at {timeout_} seconds!", self, 'Timeout', QtWidgets.QMessageBox.Warning)

    @QtCore.pyqtSlot()
    def on_gen_stop(self):
        MsgBox("Generation stopped!", self, 'Stopped', QtWidgets.QMessageBox.Warning)

    @QtCore.pyqtSlot(QtCore.QThread, str)
    def on_gen_error(self, thread, err):
        MsgBox(f"Generation failed with error:{NEWLINE}{err}", self, 'Error', QtWidgets.QMessageBox.Critical)

    @QtCore.pyqtSlot('PyQt_PyObject')
    def on_gen_validate(self, bad_):
        MsgBox(f"Generation finished!{NEWLINE}{'Check OK' if not bad_ else 'The following words failed validation: ' + repr(bad_)}", 
                self, 'Generation finished', QtWidgets.QMessageBox.Information if not bad_ else QtWidgets.QMessageBox.Warning)

    def generate_cw_worker(self):
        method = ''
        timeout = 0.0
        self.gen_thread.lock()
        try:
            self.update_wordsrc()
            self.update_cw_params()       
            method = CWSettings.settings['cw_settings']['method']  
            timeout = CWSettings.settings['cw_settings']['timeout']   
        finally:
            self.gen_thread.unlock()

        self.cw.generate(method=method, 
                         timeout=timeout,
                         stopcheck=self.act_stop.isChecked,
                         ontimeout=lambda timeout_: self.gen_thread.sig_timeout.emit(timeout_),
                         onstop=lambda: self.gen_thread.sig_stopped.emit(),
                         onerror=lambda err_: self.gen_thread.sig_error.emit(err_),
                         onvalidate=lambda bad_: self.gen_thread.sig_validate.emit(bad_))

    def _guess_filetype(self, filepath):
        if not filepath: return -1
        ext = os.path.splitext(filepath)[1][1:].lower()
        if ext in ('xpf', 'ipuz'): return 0
        if ext == 'pdf': return 1
        if ext in ('jpg', 'png', 'tif', 'tiff', 'bmp'): return 2
        if ext == 'svg': return 3
        return 4

    def _get_filetype(self, filtername):
        try:
            return CWSAVE_FILTERS.index(filtername)
        except:
            pass
        return -1
        
    def save_cw(self, filepath=None, file_type=None):
        if filepath is None:
            filepath = self.cw_file
            
        if file_type is None:
            file_type = self._guess_filetype(filepath)
        else:
            if isinstance(file_type, str):
                file_type = self._get_filetype(file_type)
            elif not isinstance(file_type, int):
                file_type = -1

        if not filepath or file_type == -1: return False

        try:    
            ext = os.path.splitext(filepath)[1][1:].lower()

            if file_type == 0:
                # xpf, ipuz                
                self.cw.words.to_file(filepath, ext)

            elif file_type == 1:
                # pdf
                self.print_cw(filepath, False)
                
            elif file_type == 2 or file_type == 3:
                # image (svg, jpg, bmp, tif, tiff, png)
                self.export_cw(filepath)

            else:
                # just grid
                with open(filepath, 'w', encoding=ENCODING) as fout:
                    fout.write(self.cw.words.tostr())

            if not os.path.isfile(filepath):
                raise Exception(f"Error saving crossword to '{filepath}'")

            if (file_type == 2 or file_type == 3) and CWSettings.settings['export']['openfile']:
                Popen(f'cmd.exe /c "{filepath}"')    

            self.cw_file = filepath
            self.cw_modified = False
            self.update_actions()
            return True

        except Exception as err:
            MsgBox(str(err), self, 'Error', QtWidgets.QMessageBox.Critical)
            return False

    def export_cw(self, filepath, scale=1.0):
        """
        Exports crossword grid to image file.
        """
        # settings
        export_settings = CWSettings.settings['export']

        # save current words
        self.cw.words.save()

        # clear grid if needed
        if export_settings['clear_cw']:
            self.cw.words.clear()  
            self.update_cw_grid()

        # deselect words
        self.twCw.clearSelection()
        self.current_word = None
        self.reformat_cells()  
       
        # todo: add settings for size        
        scale_factor = export_settings['img_resolution'] / 25.4 * export_settings['mm_per_cell']
        cw_size = QtCore.QSize(self.twCw.columnCount() * scale_factor, self.twCw.rowCount() * scale_factor)
        
        try:
            ext = os.path.splitext(filepath)[1][1:].lower()        
            if ext == 'svg':
                # svg                
                svg_generator = QtSvg.QSvgGenerator()
                svg_generator.setFileName(filepath)
                svg_generator.setResolution(export_settings['img_resolution'])
                svg_generator.setSize(cw_size)
                svg_generator.setViewBox(QtCore.QRect(QtCore.QPoint(0, 0), cw_size))
                svg_generator.setTitle(self._apply_macros(export_settings['svg_title'], self.cw.words))
                svg_generator.setDescription(self._apply_macros(export_settings['svg_description'], self.cw.words))
                painter = QtGui.QPainter()
                if painter.begin(svg_generator):
                    self._paint_cwgrid(painter, svg_generator.viewBoxF())
                    painter.end()
            
            elif ext in ('jpg', 'png', 'tif', 'tiff', 'bmp'):
                # image                     
                img = QtGui.QImage(cw_size, QtGui.QImage.Format_ARGB32)
                painter = QtGui.QPainter()
                if painter.begin(img):
                    self._paint_cwgrid(painter, QtCore.QRectF(img.rect()))
                    painter.end()    
                    img.save(filepath, quality=export_settings['img_output_quality'])  

        finally:
            # restore crossword words
            if export_settings['clear_cw']:
                self.cw.words.restore()
                self.update_cw_grid()
        
    def print_cw(self, pdf_file=None, show_preview=True):
        """
        Prints CW (and optionally clues) to file or printer.     
        """
        settings = CWSettings.settings['printing']
        # the 2 settings below may be changed in the preview dialog, so we'll store them
        print_cw = settings['print_cw']
        clear_cw = settings['clear_cw']

        # save current words
        self.cw.words.save()

        # clear grid if needed
        if print_cw and clear_cw:
            self.cw.words.clear()  
            self.update_cw_grid()

        # deselect words
        self.twCw.clearSelection()
        self.current_word = None
        self.reformat_cells()        

        printer = QtPrintSupport.QPrinter(QtPrintSupport.QPrinter.HighResolution)
        printer.setOutputFormat(QtPrintSupport.QPrinter.PdfFormat if pdf_file else QtPrintSupport.QPrinter.NativeFormat)
        printer.setOutputFileName(pdf_file if pdf_file else '')
        printer.setPageMargins(settings['margins'][0], settings['margins'][2], 
                               settings['margins'][1], settings['margins'][3], 
                               QtPrintSupport.QPrinter.Millimeter)
        if settings['layout'] == 'auto':
            printer.setPageOrientation(QtGui.QPageLayout.Portrait if self.cw.words.height > self.cw.words.width else QtGui.QPageLayout.Landscape)
        elif settings['layout'] == 'portrait':
            printer.setPageOrientation(QtGui.QPageLayout.Portrait)
        elif settings['layout'] == 'landscape':
            printer.setPageOrientation(QtGui.QPageLayout.Landscape)
        printer.setFullPage(False)
        # try to set highest resolution
        printer.setResolution(max(printer.supportedResolutions()))
        # font embedding
        printer.setFontEmbeddingEnabled(settings['font_embed'])

        try:
            if not pdf_file:
                dia_print = QtPrintSupport.QPrintDialog(printer)
                dia_print.setOptions(QtPrintSupport.QAbstractPrintDialog.PrintToFile | 
                                    QtPrintSupport.QAbstractPrintDialog.PrintShowPageSize |
                                    QtPrintSupport.QAbstractPrintDialog.PrintCollateCopies)

                if not dia_print.exec(): 
                    if print_cw and clear_cw:
                        self.cw.words.restore()
                        self.update_cw_grid()
                    return

                printer = dia_print.printer()

            else:
                printer.setResolution(CWSettings.settings['export']['pdf_resolution'])
                printer.setPageSize(QtGui.QPageSize(QtGui.QPageSize.A4))

            try:
                if show_preview:
                    dia_preview = PrintPreviewDialog(printer, self)
                    dia_preview.ppreview.paintRequested.connect(self.on_preview_paint)
                    if dia_preview.exec():
                        dia_preview.write_settings()
                        dia_preview.ppreview.print()  
                else:
                    self.on_preview_paint(printer)

                if settings['openfile'] and printer.outputFormat() == QtPrintSupport.QPrinter.PdfFormat:
                    pdf_file = printer.outputFileName()
                    if os.path.isfile(pdf_file):
                        Popen(f'cmd.exe /c "{pdf_file}"')
                    
            finally:            
                if print_cw and clear_cw:
                    # restore grid
                    self.cw.words.restore()
                    self.update_cw_grid()

        except Exception as err:            
            MsgBox(str(err), self, 'Error', QtWidgets.QMessageBox.Critical)
            traceback.print_exc(limit=None) 
            return

    def _apply_macros(self, txt, grid):
        txt = txt.replace('<t>', grid.info.title).replace('<a>', grid.info.author)
        txt = txt.replace('<p>', grid.info.publisher).replace('<c>', grid.info.cpyright)
        txt = txt.replace('<d>', grid.info.date)
        txt = txt.replace('<rows>', str(grid.height)).replace('<cols>', str(grid.width))
        return txt

    @QtCore.pyqtSlot(QtPrintSupport.QPrinter)
    def on_preview_paint(self, printer):
        """
        Prints CW (and optionally clues) to print preview form.
        This slot is connected to print preview dialog's paintRequested() signal.
        """     
        if not printer or self.twCw.rowCount() < 1 or self.twCw.columnCount() < 1: return
        painter = QtGui.QPainter()        
        if not painter.begin(printer):
            MsgBox('Printing error', self, 'Error', QtWidgets.QMessageBox.Critical)
            return

        settings = CWSettings.settings['printing']

        painter.setRenderHint(QtGui.QPainter.Antialiasing, settings['antialias'])
        painter.setRenderHint(QtGui.QPainter.TextAntialiasing, settings['antialias'])
        painter.setRenderHint(QtGui.QPainter.SmoothPixmapTransform, True)
        painter.setRenderHint(QtGui.QPainter.LosslessImageRendering, True)

        page_rect = printer.pageRect()
        paper_rect = printer.paperRect()
        margins = printer.pageLayout().marginsPixels(printer.resolution())
        
        try:            
            painter.save()
            top_offset = 0 

            # title and info            
                     
            txt = self._apply_macros(settings['cw_title'], self.cw.words)  
            if txt:
                painter.setPen(QtGui.QPen(QtGui.QColor.fromRgba(settings['header_font']['color'])))
                painter.setFont(make_font(settings['header_font']['font_name'], 
                    settings['header_font']['font_size'], settings['header_font']['font_weight'], 
                    settings['header_font']['font_italic']))
                text_rect = painter.fontMetrics().boundingRect(txt)
                painter.drawStaticText(page_rect.width() / 2 - text_rect.width() / 2, top_offset, QtGui.QStaticText(txt))
                top_offset += text_rect.height() + 40
            
            if settings['print_info']:

                painter.setPen(QtGui.QPen(QtGui.QColor.fromRgba(settings['info_font']['color'])))
                painter.setFont(make_font(settings['info_font']['font_name'], 
                    settings['info_font']['font_size'], settings['info_font']['font_weight'], 
                    settings['info_font']['font_italic']))
                font_metrics = QtGui.QFontMetrics(painter.font())

                if self.cw.words.info.author:
                    txt = f"by {self.cw.words.info.author}"                
                    text_rect = font_metrics.boundingRect(txt)
                    painter.drawStaticText(page_rect.width() - text_rect.width(), top_offset, QtGui.QStaticText(txt))
                    top_offset += text_rect.height() + 40

                if self.cw.words.info.publisher:
                    txt = f"Published by {self.cw.words.info.publisher}"
                    text_rect = font_metrics.boundingRect(txt)
                    painter.drawStaticText(page_rect.width() - text_rect.width(), top_offset, QtGui.QStaticText(txt))
                    top_offset += text_rect.height() + 40

                if self.cw.words.info.cpyright:
                    txt = f"© {self.cw.words.info.cpyright}"
                    text_rect = font_metrics.boundingRect(txt)
                    painter.drawStaticText(page_rect.width() - text_rect.width(), top_offset, QtGui.QStaticText(txt))
                    top_offset += text_rect.height() + 40

                if self.cw.words.info.date:
                    txt = f"{self.cw.words.info.date}"
                    text_rect = font_metrics.boundingRect(txt)
                    painter.drawStaticText(page_rect.width() - text_rect.width(), top_offset, QtGui.QStaticText(txt))
                    top_offset += text_rect.height() + 40
            
            # cw    
            if settings['print_cw']:   
                painter.translate(paper_rect.topLeft())
                cw_rect = page_rect.adjusted(-margins.left(), top_offset - margins.top(), -margins.right(), -top_offset - margins.bottom())
                self._paint_cwgrid(painter, cw_rect)

                """
                # alternative method: render widget directly
                scales = (page_rect.width() / float(self.twCw.viewport().width()),
                        page_rect.height() / float(self.twCw.viewport().height()))
                scale = min(scales)
                painter.translate(paper_rect.topLeft())
                painter.scale(scale, scale)
                painter.translate(0, 200 if top_offset else 0)
                self.twCw.viewport().render(painter, flags=QtWidgets.QWidget.RenderFlags(QtWidgets.QWidget.DrawChildren))
                """

            # clues          
            if not settings['print_clues']:
                painter.end()
                return

            if settings['print_cw'] and not printer.newPage():
                raise Exception('Cannot make new page!')
                
            painter.restore()
            top_offset = 0

            if settings['clues_title']:
                painter.setPen(QtGui.QPen(QtGui.QColor.fromRgba(settings['header_font']['color'])))
                painter.setFont(make_font(settings['header_font']['font_name'], 
                    settings['header_font']['font_size'], settings['header_font']['font_weight'], 
                    settings['header_font']['font_italic']))    
                txt = self._apply_macros(settings['clues_title'], self.cw.words)        
                text_rect = painter.fontMetrics().boundingRect(txt)
                painter.drawStaticText(page_rect.width() / 2 - text_rect.width() / 2, top_offset, QtGui.QStaticText(txt))
                top_offset += text_rect.height() + 200

            wdir = ''
            row_height = 0

            for word in self.cw.words.words:

                left_offset = 0

                if (top_offset + row_height) > (page_rect.height() - margins.bottom()):
                    if not printer.newPage():
                        raise Exception('Cannot make new page!')                    
                    painter.translate(paper_rect.topLeft())
                    top_offset = 0

                painter.setPen(QtGui.QPen(QtGui.QColor.fromRgba(settings['clue_number_font']['color'])))
                painter.setFont(make_font(settings['clue_number_font']['font_name'], 
                    settings['clue_number_font']['font_size'], settings['clue_number_font']['font_weight'], 
                    settings['clue_number_font']['font_italic']))
                font_metrics = QtGui.QFontMetrics(painter.font())

                if wdir != word.dir:
                    txt = 'Across:' if word.dir == 'h' else 'Down:'   
                    row_height = font_metrics.boundingRect(txt).height()
                    top_offset += 200
                    if (top_offset + row_height) > (page_rect.height() - margins.bottom()):
                        if not printer.newPage():
                            raise Exception('Cannot make new page!')                    
                        painter.translate(paper_rect.topLeft())
                        top_offset = 0
                    text_rect = painter.drawText(left_offset, top_offset, 
                        page_rect.width() - left_offset, 
                        page_rect.height() - top_offset - margins.bottom(), 
                        (QtCore.Qt.AlignLeft | QtCore.Qt.TextWordWrap), txt)
                    top_offset += text_rect.height() + 200
                    wdir = word.dir

                if (top_offset + row_height) > (page_rect.height() - margins.bottom()):
                    if not printer.newPage():
                        raise Exception('Cannot make new page!')                    
                    painter.translate(paper_rect.topLeft())
                    top_offset = 0
                
                txt = f"{word.num}. "
                text_rect1 = painter.drawText(left_offset, top_offset, 
                    page_rect.width() - left_offset, 
                    page_rect.height() - top_offset - margins.bottom(), 
                    (QtCore.Qt.AlignLeft | QtCore.Qt.TextWordWrap), txt)
                left_offset += text_rect1.width()

                painter.setPen(QtGui.QPen(QtGui.QColor.fromRgba(settings['clue_font']['color'])))
                painter.setFont(make_font(settings['clue_font']['font_name'], 
                    settings['clue_font']['font_size'], settings['clue_font']['font_weight'], 
                    settings['clue_font']['font_italic']))

                txt = f"{word.clue}   "
                text_rect2 = painter.drawText(left_offset, top_offset, 
                    page_rect.width() - left_offset - 500, 
                    page_rect.height() - top_offset - margins.bottom(), 
                    (QtCore.Qt.AlignLeft | QtCore.Qt.TextWordWrap), txt)
                left_offset += text_rect2.width()

                text_rect3 = text_rect2
                if settings['print_clue_letters']:
                    painter.setPen(QtGui.QPen(QtGui.QColor.fromRgba(settings['clue_letters_font']['color'])))
                    painter.setFont(make_font(settings['clue_letters_font']['font_name'], 
                        settings['clue_letters_font']['font_size'], settings['clue_letters_font']['font_weight'], 
                        settings['clue_letters_font']['font_italic']))
                    txt = f"[{len(word)} letters]"                    
                    text_rect3 = painter.drawText(left_offset, top_offset, 
                        page_rect.width() - left_offset, 
                        page_rect.height() - top_offset - margins.bottom(), 
                        (QtCore.Qt.AlignLeft | QtCore.Qt.TextWordWrap), txt)
                
                row_height = max(text_rect1.height(), text_rect2.height(), text_rect3.height())
                top_offset += row_height + 50  
            
        except Exception as err:
            MsgBox(str(err), self, 'Error', QtWidgets.QMessageBox.Critical)
            traceback.print_exc(limit=None) 

        finally:
            painter.end()

    def _paint_cwgrid(self, painter, cliprect=None):
        """
        Paints cw grid by painter, constrained by cliprect (QRectF).
        """
        # calculate cell size
        if not cliprect: cliprect = painter.viewport()

        num_settings = CWSettings.settings['grid_style']['numbers']
        gridline_width = CWSettings.settings['grid_style']['line_width']

        cols = self.twCw.columnCount()
        rows = self.twCw.rowCount()
        cell_w = int((cliprect.width() + gridline_width) / cols + 2 * gridline_width)
        cell_h = int((cliprect.height() + gridline_width) / rows + 2 * gridline_width)
        cell_sz = min(cell_w, cell_h)

        v_offset = cliprect.top()
        for r in range(rows):
            h_offset = cliprect.left()
            for c in range(cols):                
                #item = self.twCw.item(r, c)
                coord = (c, r)
                ch = self.cw.words.get_char(coord)
                if ch == FILLER2:
                    h_offset += cell_sz - 2 * gridline_width
                    continue

                words = self.cw.words.find_by_coord(coord)
                w = words['h'] or words['v']

                dic_format = CWSettings.settings['cell_format']['NORMAL']
                if ch == FILLER:
                    dic_format = CWSettings.settings['cell_format']['FILLER']
                elif ch == BLANK:
                    dic_format = CWSettings.settings['cell_format']['BLANK']

                brush_cell = QtGui.QBrush(QtGui.QColor.fromRgba(dic_format['bg_color']), dic_format['bg_pattern'])
                brush_cell_border = QtGui.QBrush(QtGui.QColor.fromRgba(CWSettings.settings['grid_style']['line_color']))
                pen_cell = QtGui.QPen(brush_cell_border, gridline_width,
                                      CWSettings.settings['grid_style']['line'])
                font_cell = make_font(dic_format['font_name'], dic_format['font_size'],
                                      dic_format['font_weight'], dic_format['font_italic'])
                pen_cell_font = QtGui.QPen(QtGui.QColor.fromRgba(dic_format['fg_color']))

                # draw cell rect
                cell_rect = QtCore.QRectF(h_offset + gridline_width, v_offset + gridline_width, cell_sz - 2 * gridline_width, cell_sz - 2 * gridline_width)
                painter.setPen(pen_cell)
                painter.setBrush(brush_cell)
                painter.drawRect(cell_rect)

                # draw number
                if num_settings['show'] and not w is None:                    
                    pen_num_font = QtGui.QPen(QtGui.QColor.fromRgba(num_settings['color']))
                    font_num = make_font(num_settings['font_name'], num_settings['font_size'],
                                         num_settings['font_weight'], num_settings['font_italic'])
                    painter.setPen(pen_num_font)
                    painter.setFont(font_num)
                    painter.drawText(cell_rect.x(), cell_rect.y(), cell_rect.width() // 2, cell_rect.height() // 2,
                                    QtCore.Qt.AlignCenter, str(w.num))

                # draw text
                if ch != BLANK and ch != FILLER:
                    ch = ch.upper() if CWSettings.settings['grid_style']['char_case'] == 'upper' else ch.lower()
                    painter.setPen(pen_cell_font)
                    painter.setFont(font_cell)
                    painter.drawText(cell_rect.toRect(), dic_format['align'], ch)

                # increment h_offset
                h_offset += cell_sz - 2 * gridline_width

            # increment v_offset
            v_offset += cell_sz - 2 * gridline_width
    
    def update_settings_before_quit(self):
        # window size and pos
        CWSettings.settings['gui']['win_pos'] = (self.pos().x(), self.pos().y())
        CWSettings.settings['gui']['win_size'] = (self.width(), self.height())
        # clues column widths
        self.update_clue_column_settings()

    def get_word_suggestion(self, wordstr):        
        self.update_wordsrc()     
        if (self.cw is None) or (not bool(self.wordsrc)) or (self.current_word is None): return None   
        dia_suggest = WordSuggestDialog(self, wordstr, False, self.cw.suggest)
        if not dia_suggest.exec(): return None
        return dia_suggest.selected or None

    def adjust_clues_header_columns(self):
        # apply clues header col widths from settings
        header = self.tvClues.header()
        if header and not header.isHidden():
            for i in range(header.count()):
                if not self.tvClues.isColumnHidden(i):
                    width = CWSettings.settings['clues']['columns'][i]['width']
                    if width > 0:
                        self.tvClues.setColumnWidth(i, width) 

    def on_get_recent(self, new_version):
        if 'version' in new_version:
<<<<<<< HEAD
            self.statusbar_l2.setText(f"Update ready: v. {new_version['version']}")
=======
            self.statusbar_l2.setText(new_version['version'])
            if 'description' in new_version:
                MsgBox(new_version['description'], self, f"Verson {new_version['version']}")
>>>>>>> f3cb41fa
        return True

    def on_before_update(self, curr_version, new_version):
        option = QtWidgets.QMessageBox.question(self, 'Confirm update',
<<<<<<< HEAD
                f"APPLICATION UPDATE AVAILABLE:{NEWLINE}"
                f"{new_version['description']}{NEWLINE}"
                f"Do you wish to update your current version {curr_version} "
                f"to version {new_version['version']}{NEWLINE}"
                f"(release date: {new_version['date']})?")
        return option == QtWidgets.QMessageBox.Yes

    def on_noupdate_available(self):
        MsgBox('No updates are available', self)
=======
                f"Do you wish to update your current version {curr_version} to version {new_version['version']}?")
        return option == QtWidgets.QMessageBox.Yes
>>>>>>> f3cb41fa
        
    # ----- Overrides (events, etc) ----- #
    
    def showEvent(self, event):    
        # show 
        event.accept()

        # update status bar
        self.statusbar_l1.setText(f"v. {APP_VERSION}")
        if CWSettings.settings['update']['auto_update']:
            self.on_act_update(False)
        else:
            self.updater.check_update()
        
    def closeEvent(self, event):
        # save cw
        self.autosave_cw()
        # save settings file
        self.update_settings_before_quit()
        sfile = os.path.abspath(SETTINGS_FILE)
        CWSettings.save_to_file(sfile)
        # close
        event.accept()

    def on_cw_key(self, event: QtGui.QKeyEvent):
        # get key
        key = event.key()   
        # get text
        txt = event.text().strip()
        # filter unused
        if key != QtCore.Qt.Key_Delete and key != QtCore.Qt.Key_Backspace and \
            key != QtCore.Qt.Key_Space and \
            not txt in (BLANK, FILLER, FILLER2) and not txt.isalpha():
                return 
        # get modifiers (e.g. Ctrl, Shift, Alt)
        modifiers = event.modifiers()
        # find focused item
        cell_item = self.twCw.currentItem()
        # quit if no selected item
        if not cell_item: return
        is_filler = cell_item.text() in (FILLER, FILLER2)
        # quit if it's a filler and grid is not in edit mode
        if is_filler and not self.act_edit.isChecked(): return
        
        coord = (cell_item.column(), cell_item.row())
        inc = -1 if key == QtCore.Qt.Key_Backspace else 1           
        next_item = self.twCw.item(cell_item.row() if self.current_word.dir == 'h' else cell_item.row() + inc,
                                   cell_item.column() + inc if self.current_word.dir == 'h' else cell_item.column()) \
                                   if self.current_word else None
        
        if key == QtCore.Qt.Key_Delete or key == QtCore.Qt.Key_Backspace:            
            
            if modifiers == QtCore.Qt.NoModifier:
                # delete current
                self.cw.words.put_char(coord, BLANK)
                if is_filler:
                    self.cw.words.reset()
                    self.cw.reset_used()
                    self.update_cw_grid()
                    return
                else:
                    cell_item.setText('')
                    self.cw.reset_used()
                    self.update_clue_replies(coord)
                
            elif modifiers == QtCore.Qt.ControlModifier:
                # clear word
                if self.current_word: 
                    self.cw.clear_word(self.current_word, False)
                    #self.cw.words.reset()
                    self.update_cw_grid()
                    return
            
            elif modifiers == (QtCore.Qt.ControlModifier | QtCore.Qt.ShiftModifier):
                # clear word forcibly
                if self.current_word: 
                    self.cw.clear_word(self.current_word, True)
                    #self.cw.words.reset()
                    self.update_cw_grid()
                    return
            
            if next_item and not next_item.text() in (FILLER, FILLER2):
                self.twCw.setCurrentItem(next_item)
            else:
                self.reformat_cells()
                
        elif key == QtCore.Qt.Key_Space:
            # flip current word
            self.update_current_word('flip')
            self.reformat_cells()

        else:  

            txt = event.text()
            txt = BLANK if not txt.strip() else txt[0]
            
            if not self.act_edit.isChecked() and txt in (FILLER, FILLER2):
                return
            # set text
            old_txt = self.cw.words.get_char(coord)
            try:
                self.cw.words.put_char(coord, txt)
                self.cw.reset_used()
            except CWError as err:
                #self.cw.words.put_char(coord, BLANK)
                return
                
            txt = self.cw.words.get_char(coord)
            if txt in (FILLER, FILLER2):
                self.cw.words.reset()
                self.cw.reset_used()
                self.update_cw_grid()
                return
            else:
                txt = txt.lower() if CWSettings.settings['grid_style']['char_case'] == 'lower' else txt.upper()
                cell_item.setText('' if txt == BLANK else txt)
                self.update_clue_replies(coord)
                if txt != old_txt: self.cw_modified = True
                self.update_actions()
            
            if next_item and not next_item.text() in (FILLER, FILLER2):
                self.twCw.setCurrentItem(next_item)
            else:
                self.reformat_cells()
                        
    # ----- Slots ----- #
    
    @QtCore.pyqtSlot(QtCore.Qt.Orientation) 
    def on_toolbar_orientationChanged(self, orientation):
        print('TB re-oriented to {orientation}')
    
    @QtCore.pyqtSlot(bool)        
    def on_act_new(self, checked):
        if not hasattr(self, 'dia_load'):
            self.dia_load = LoadCwDialog()
        if not self.dia_load.exec(): return
        if self.cw: self.cw.closelog()
        selected_path = self.dia_load.le_pattern.text().lower()
        self.cw_file = ''
        
        if self.dia_load.rb_grid.isChecked():
            self.cw = Crossword(data=self.grid_from_file(selected_path), data_type='grid',
                                wordsource=self.wordsrc, wordfilter=self.on_filter_word, pos=CWSettings.settings['cw_settings']['pos'],
                                log=CWSettings.settings['cw_settings']['log'])
            self.cw_file = selected_path
        
        elif self.dia_load.rb_file.isChecked():
            self.cw = Crossword(data=selected_path, data_type='file',
                                wordsource=self.wordsrc, wordfilter=self.on_filter_word, pos=CWSettings.settings['cw_settings']['pos'],
                                log=CWSettings.settings['cw_settings']['log'])
            self.cw_file = selected_path
       
        elif self.dia_load.rb_empty.isChecked():
            cols = int(self.dia_load.le_cols.text())
            rows = int(self.dia_load.le_rows.text())
            patn = self.dia_load.combo_pattern.currentIndex() + 1
            self.cw = Crossword(data=Crossword.basic_grid(cols, rows, patn), data_type='grid',
                                wordsource=self.wordsrc, wordfilter=self.on_filter_word, pos=CWSettings.settings['cw_settings']['pos'],
                                log=CWSettings.settings['cw_settings']['log'])            
        else:
            return
        
        self.update_cw()
        
        if self.dia_load.rb_empty.isChecked():
            self.act_edit.setChecked(True)
            
    @QtCore.pyqtSlot(bool)
    def on_act_open(self, checked):
        selected_path = QtWidgets.QFileDialog.getOpenFileName(self, 'Select file', os.getcwd(), 'Crossword files (*.xpf *.ipuz);;All files (*.*)')
        if not selected_path[0]: return
        selected_path = selected_path[0].replace('/', os.sep).lower()
        ext = os.path.splitext(selected_path)[1][1:]
        if ext in ('xpf', 'ipuz'):
            # cw file
            self.cw = Crossword(data=selected_path, data_type='file',
                                wordsource=self.wordsrc, wordfilter=self.on_filter_word, pos=CWSettings.settings['cw_settings']['pos'],
                                log=CWSettings.settings['cw_settings']['log'])
        else:
            # text file with grid
            self.cw = Crossword(data=self.grid_from_file(selected_path), data_type='grid',
                                wordsource=self.wordsrc, wordfilter=self.on_filter_word, pos=CWSettings.settings['cw_settings']['pos'],
                                log=CWSettings.settings['cw_settings']['log'])
        self.cw_file = selected_path
        self.update_cw()
    
    @QtCore.pyqtSlot(bool)
    def on_act_save(self, checked):
        if not self.cw or not self.cw_modified: return
        if not self.cw_file:
            self.on_act_saveas(False)
        else:
            self.save_cw()   

    @QtCore.pyqtSlot(bool)
    def on_act_saveas(self, checked):
        if not self.cw: return
        
        fname = 'crossword.xpf'
        selected_path = QtWidgets.QFileDialog.getSaveFileName(self, 'Select file', os.path.join(os.getcwd(), fname), 
            ';;'.join(CWSAVE_FILTERS), CWSAVE_FILTERS[0])
        if not selected_path[0]: return
        self.save_cw(selected_path[0].replace('/', os.sep).lower(), selected_path[1])

    @QtCore.pyqtSlot(bool)
    def on_act_share(self, checked):
        """
        Share CW in social networks.
        """
        MsgBox('on_act_share', self)

    @QtCore.pyqtSlot(bool)
    def on_act_exit(self, checked):
        self.close()

    @QtCore.pyqtSlot(bool)
    def on_act_addrow(self, checked):
        if not self.cw or not self.act_edit.isChecked(): return 
        if self.twCw.currentRow() >= 0:
            self.cw.words.add_row(self.twCw.currentRow())
            self.update_cw()

    @QtCore.pyqtSlot(bool)
    def on_act_addcol(self, checked):
        if not self.cw or not self.act_edit.isChecked(): return 
        if self.twCw.currentColumn() >= 0:
            self.cw.words.add_column(self.twCw.currentColumn())
            self.update_cw()

    @QtCore.pyqtSlot(bool)
    def on_act_delrow(self, checked):
        if not self.cw or not self.act_edit.isChecked(): return 
        if self.twCw.currentRow() >= 0:
            self.cw.words.remove_row(self.twCw.currentRow())
            self.update_cw()

    @QtCore.pyqtSlot(bool)
    def on_act_delcol(self, checked):
        if not self.cw or not self.act_edit.isChecked(): return 
        if self.twCw.currentColumn() >= 0:
            self.cw.words.remove_column(self.twCw.currentColumn())
            self.update_cw()

    @QtCore.pyqtSlot(bool)
    def on_act_reflect(self, checked):
        if not self.cw or not self.act_edit.isChecked(): return 
        if not hasattr(self, 'dia_reflect'):
            self.dia_reflect = ReflectGridDialog()
        if not self.dia_reflect.exec(): return
        direction = ''
        if self.dia_reflect.act_down.isChecked():
            direction = 'd'
        elif self.dia_reflect.act_up.isChecked():
            direction = 'u'
        elif self.dia_reflect.act_right.isChecked():
            direction = 'r'
        elif self.dia_reflect.act_left.isChecked():
            direction = 'l'
        border = ''
        if self.dia_reflect.act_b1.isChecked():
            border = '  '
        elif self.dia_reflect.act_b2.isChecked():
            border = '* '
        elif self.dia_reflect.act_b3.isChecked():
            border = ' *'
        elif self.dia_reflect.act_b4.isChecked():
            border = '**'
        self.cw.words.reflect(direction, self.dia_reflect.chb_mirror.isChecked(), self.dia_reflect.chb_reverse.isChecked(), border)
        self.update_cw()

    @QtCore.pyqtSlot(bool)
    def on_act_clear_wd(self, checked):
        if not self.cw or not self.current_word or self.cw.words.is_word_blank(self.current_word):
            return
        self.cw.clear_word(self.current_word, False)
        self.update_cw_grid()

    @QtCore.pyqtSlot(bool)
    def on_act_erase_wd(self, checked):
        if not self.cw or not self.current_word or self.cw.words.is_word_blank(self.current_word):
            return
        self.cw.clear_word(self.current_word, True)
        self.update_cw_grid()
    
    @QtCore.pyqtSlot(bool)        
    def on_act_gen(self, checked):
        if not self.cw: return     
        if not hasattr(self, 'gen_thread') or self.gen_thread is None:
            self.gen_thread = GenThread(on_gen_timeout=self.on_gen_timeout, on_gen_stopped=self.on_gen_stop, 
                                    on_gen_validate=self.on_gen_validate,
                                    on_start=self.on_generate_start, on_finish=self.on_generate_finish,
                                    on_run=self.generate_cw_worker, on_error=self.on_gen_error) 
        self.gen_thread.start()
        self.update_actions()
        
    @QtCore.pyqtSlot(bool)        
    def on_act_stop(self, checked):
        if not (checked and self.cw and self.gen_thread.isRunning() and self.gen_thread.isRunning()): return      
        self.gen_thread.requestInterruption()
        self.update_actions()
    
    @QtCore.pyqtSlot(bool)        
    def on_act_edit(self, checked):
        self.reformat_cells()
        self.update_actions()

    @QtCore.pyqtSlot(bool)
    def on_act_view_showtoolbar(self, checked):
        last_tb_pos = CWSettings.settings['gui']['toolbar_pos']
        if checked:
            tb = last_tb_pos if last_tb_pos < 4 else 0
            TOOLBAR_AREAS = {0: QtCore.Qt.TopToolBarArea, 1: QtCore.Qt.BottomToolBarArea, 2: QtCore.Qt.LeftToolBarArea, 3: QtCore.Qt.RightToolBarArea}
            self.addToolBar(TOOLBAR_AREAS[tb], self.toolbar_main)
            self.toolbar_main.show()
            CWSettings.settings['gui']['toolbar_pos'] = tb
        else:
            self.toolbar_main.hide()
            CWSettings.settings['gui']['toolbar_pos'] = 4

    @QtCore.pyqtSlot(bool)        
    def on_act_editclue(self, checked):
        clue = self._clue_items_from_word(self.current_word)
        if not clue: return
        index = clue['clue'].index()
        if not self.tvClues.isIndexHidden(index):
            self.tvClues.setFocus()
            self.tvClues.edit(index)
    
    @QtCore.pyqtSlot(bool)        
    def on_act_clear(self, checked):
        if not self.cw: return
        self.cw.clear()
        self.update_cw_grid()

    @QtCore.pyqtSlot(bool)        
    def on_act_suggest(self, checked):
        if not self.cw: return
        wordstr = self.cw.words.get_word_str(self.current_word)
        sug = self.get_word_suggestion(wordstr)
        if not sug or sug.lower() == wordstr.lower(): return
        #print(f"Changing '{wordstr}' for '{sug}'...")
        self.cw.change_word(self.current_word, sug)
        self.update_cw_grid()

    @QtCore.pyqtSlot(bool)
    def on_act_lookup(self, checked):
        if not self.cw: return
                    
        if CWSettings.settings['lookup']['dics']['show'] or CWSettings.settings['lookup']['google']['show']:
            wordstr = self.cw.words.get_word_str(self.current_word)
            if not hasattr(self, 'dia_lookup'):
                self.dia_lookup = DefLookupDialog(wordstr)
            else:
                self.dia_lookup.word = wordstr
                self.dia_lookup.init()
            if self.dia_lookup.exec():
                # insert definition into clue
                txt = ''
                if self.dia_lookup.rb_dict.isChecked():
                    txt = self.dia_lookup.te_dict_defs.toPlainText().strip()
                else:
                    txt = self.dia_lookup.te_google_res.toPlainText().strip()
                clue_items = self._clue_items_from_word(self.current_word)
                if clue_items and txt:
                    clue_items['clue'].setText(txt)
                    self.current_word.clue = txt
                    self.reformat_clues()
        else:
            MsgBox('No lookup sources are active! Please go to Settings (F11) to verify your lookup source configuration.', 
                   self, 'No Lookup Sources', QtWidgets.QMessageBox.Warning)
        
    @QtCore.pyqtSlot(bool) 
    def on_act_wsrc(self, checked):
        if not hasattr(self, 'dia_settings'):
            self.dia_settings = SettingsDialog(self)
        self.dia_settings.tree.setCurrentItem(self.dia_settings.tree.topLevelItem(1).child(0))
        self.on_act_config(False)
    
    @QtCore.pyqtSlot(bool)        
    def on_act_info(self, checked):
        if not self.cw: return
        dia_info = CwInfoDialog(self)
        if dia_info.exec():
            self.cw.words.info = dia_info.to_info()
        
    @QtCore.pyqtSlot(bool)        
    def on_act_print(self, checked):
        """
        Prints current CW and/or clues to printer or PDF.
        """
        if not self.cw: return
        self.print_cw()
    
    @QtCore.pyqtSlot(bool)        
    def on_act_config(self, checked):
        if not hasattr(self, 'dia_settings'):
            self.dia_settings = SettingsDialog(self)
        if not self.dia_settings.exec(): return
        settings = self.dia_settings.to_settings()
        # apply settings only if they are different from current
        if json.dumps(settings, sort_keys=True) != json.dumps(CWSettings.settings, sort_keys=True):
            #print(json.dumps(CWSettings.settings, sort_keys=True))
            #print(json.dumps(settings, sort_keys=True))
            CWSettings.settings = settings
            self.apply_config()

    @QtCore.pyqtSlot(bool)        
    def on_act_update(self, checked):
<<<<<<< HEAD
        self.updater.update(True)
   
=======
        # todo: add dialog confirmation
        self.updater.update(True)
    
>>>>>>> f3cb41fa
    @QtCore.pyqtSlot(bool)        
    def on_act_help(self, checked):
        MsgBox('on_act_help', self)

    @QtCore.pyqtSlot(QtGui.QMouseEvent)
    def on_statusbar_l2_dblclicked(self, event):
        if not self.statusbar_l2.text(): return
        self.on_act_update(False)
        
    @QtCore.pyqtSlot(int)
    def on_slider_cw_scale(self, value):
        self.scale_cw(value)        
        
    @QtCore.pyqtSlot(QtWidgets.QTableWidgetItem, QtWidgets.QTableWidgetItem)
    def on_cw_current_item_changed(self, current, previous):
        """
        When a new grid cell item is focused.
        """        
        self.update_current_word('flip' if self.last_pressed_item==current else 'current')            
        self.reformat_cells()
        self.last_pressed_item = current
        
    @QtCore.pyqtSlot(QtWidgets.QTableWidgetItem)
    def on_cw_item_clicked(self, item):
        """
        When a new grid cell item is clicked (pressed).
        """
        if self.twCw.currentItem() == item:
            self.update_current_word('flip' if self.last_pressed_item==item else 'current')            
            self.reformat_cells()
            self.last_pressed_item = item

    @QtCore.pyqtSlot(QtCore.QPoint)
    def on_twCw_contextmenu(self, point):
        if not self.current_word: return
        cell_item = self.twCw.itemAt(point)
        if not cell_item: return
        self.menu_crossword.update_actions()
        self.menu_crossword.exec(self.twCw.mapToGlobal(point))
    
    @QtCore.pyqtSlot(QtWidgets.QAction)
    def on_menu_crossword(self, action):
        if not action.isEnabled(): return        
        if action == self.menu_crossword.act_cm_new:
            self.on_act_new(False)        
        elif action == self.menu_crossword.act_cm_open:
            self.on_act_open(False)          
        elif action == self.menu_crossword.act_cm_save:
            self.on_act_save(False) 
        elif action == self.menu_crossword.act_cm_saveas:
            self.on_act_saveas(False) 
        elif action == self.menu_crossword.act_cm_gen:
            self.on_act_gen(False) 
        elif action == self.menu_crossword.act_cm_stop:
            self.act_stop.setChecked(True)
            self.on_act_stop(True) 
        elif action == self.menu_crossword.act_cm_clear:
            self.on_act_clear(False)
        elif action == self.menu_crossword.act_cm_clear_wd and self.current_word:
            self.on_act_clear_wd(False)
        elif action == self.menu_crossword.act_cm_erase_wd and self.current_word:
            self.on_act_erase_wd(False)
        elif action == self.menu_crossword.act_cm_suggest and self.current_word:
            self.on_act_suggest(False)
        elif action == self.menu_crossword.act_cm_gotoclue and self.current_word:
            self.on_act_editclue(False)
        elif action == self.menu_crossword.act_cm_info:
            self.on_act_info(False)
        elif action == self.menu_crossword.act_cm_print:
            self.on_act_print(False)

    @QtCore.pyqtSlot(QtCore.QItemSelection, QtCore.QItemSelection)
    def on_tvClues_selected(self, selected, deselected):
        model = self.tvClues.model()
        for idx in selected.indexes():
            item = model.itemFromIndex(idx)
            if not item or item.column() > 0: continue
            item.setIcon(QtGui.QIcon(f"{ICONFOLDER}/flag-2.png"))
        for idx in deselected.indexes():
            item = model.itemFromIndex(idx)
            if not item or item.column() > 0: continue
            item.setIcon(QtGui.QIcon())

    @QtCore.pyqtSlot(QtCore.QModelIndex, QtCore.QModelIndex)
    def on_tvClues_current_changed(self, current, previous):
        if self.twCw.hasFocus(): return
        model = self.tvClues.model()
        item = model.itemFromIndex(current)
        if not item: return
        word = self._word_from_clue_item(item)     
        if word:  
            self.current_word = word
            self.twCw.setCurrentItem(None)
            self.twCw.setCurrentCell(word.start[1], word.start[0])

    @QtCore.pyqtSlot(int, int, int)
    def on_tvClues_column_moved(self, logicalIndex, oldVisualIndex, newVisualIndex):
        """
        Fires when the clues table columns have been moved by dragging.
        """
        # save new column order to global settings
        self.update_clue_column_settings()

    @QtCore.pyqtSlot('QWidget*')
    def on_clues_editor_commit(self, editor):     
        """
        Fires every time a cell in clues table has been edited (manually) and
        is about to write data back to model. We implement this slot
        to validate the entered text, update the CW grid and the clues table.
        """   
        model = self.tvClues.model()
        if not model: return
        index = self.tvClues.currentIndex()
        item = model.itemFromIndex(index)
        if not item: return
        word = self._word_from_clue_item(item)
        if not word: return
        parent = item.parent()
        if parent is None: return
        item_params = {'parent': (parent.row(), parent.column()) if parent else None, 'item': (item.row(), item.column())}
        txt = editor.text()
        col = item.column()
        if col == 4:
            # word text 
            ltxt = len(txt)
            lword = len(word)
            if ltxt > lword:
                txt = txt[:lword]
            elif ltxt < lword:
                txt += BLANK * (lword - ltxt)
            try:
                #print(f"Changing '{str(word)}' to '{txt}'...")
                item.setText(txt)
                self.cw.change_word(word, txt)
                self.update_cw_grid()      
            except CWError as err:
                print(err)

        elif col == 2:
            # word clue
            item.setText(txt)
            word.clue = txt
            self.reformat_clues()

        # re-activate clue cell (after update_cw_grid operation - full model reset)
        model = self.tvClues.model()
        parent = model.item(item_params['parent'][0], item_params['parent'][1])
        if parent:
            item = parent.child(item_params['item'][0], item_params['item'][1])
            if item:
                self.tvClues.setCurrentIndex(item.index())
        # restore focus (update_cw_grid removes focus from tvClues)
        self.tvClues.setFocus()

        <|MERGE_RESOLUTION|>--- conflicted
+++ resolved
@@ -50,11 +50,7 @@
                                     on_start=self.on_generate_start, on_finish=self.on_generate_finish,
                                     on_run=self.generate_cw_worker, on_error=self.on_gen_error)
         self.updater = Updater(CWSettings.settings['update'], self.close, 
-<<<<<<< HEAD
-            self.on_get_recent, self.on_before_update, self.on_noupdate_available)
-=======
-            self.on_get_recent, self.on_before_update)
->>>>>>> f3cb41fa
+        self.on_get_recent, self.on_before_update, self.on_noupdate_available)
         self.initUI()
         
     def _log(self, what, end='\n'):
@@ -328,16 +324,11 @@
         self.statusbar_pbar.setVisible(False)
         self.statusbar_l1 = QtWidgets.QLabel(self.statusbar)
         self.statusbar.addPermanentWidget(self.statusbar_l1)
-<<<<<<< HEAD
         self.statusbar_l2 = ClickableLabel(self.statusbar)
         self.statusbar_l2.dblclicked.connect(self.on_statusbar_l2_dblclicked)
         color_to_stylesheet(QtGui.QColor(QtCore.Qt.darkGreen), self.statusbar_l2.styleSheet(), 'color')
         self.statusbar_l2.setStyleSheet('color: maroon;')
         self.statusbar_l2.setToolTip('Double-click to update')
-=======
-        self.statusbar_l2 = QtWidgets.QLabel(self.statusbar)
-        self.statusbar_l2.setStyleSheet('color: maroon;')
->>>>>>> f3cb41fa
         self.statusbar.addPermanentWidget(self.statusbar_l2)
         self.statusbar.addWidget(self.statusbar_pbar)
         #self.layout_hgrid3.addWidget(self.statusbar)
@@ -1435,18 +1426,11 @@
 
     def on_get_recent(self, new_version):
         if 'version' in new_version:
-<<<<<<< HEAD
             self.statusbar_l2.setText(f"Update ready: v. {new_version['version']}")
-=======
-            self.statusbar_l2.setText(new_version['version'])
-            if 'description' in new_version:
-                MsgBox(new_version['description'], self, f"Verson {new_version['version']}")
->>>>>>> f3cb41fa
         return True
 
     def on_before_update(self, curr_version, new_version):
         option = QtWidgets.QMessageBox.question(self, 'Confirm update',
-<<<<<<< HEAD
                 f"APPLICATION UPDATE AVAILABLE:{NEWLINE}"
                 f"{new_version['description']}{NEWLINE}"
                 f"Do you wish to update your current version {curr_version} "
@@ -1456,10 +1440,6 @@
 
     def on_noupdate_available(self):
         MsgBox('No updates are available', self)
-=======
-                f"Do you wish to update your current version {curr_version} to version {new_version['version']}?")
-        return option == QtWidgets.QMessageBox.Yes
->>>>>>> f3cb41fa
         
     # ----- Overrides (events, etc) ----- #
     
@@ -1868,14 +1848,8 @@
 
     @QtCore.pyqtSlot(bool)        
     def on_act_update(self, checked):
-<<<<<<< HEAD
         self.updater.update(True)
    
-=======
-        # todo: add dialog confirmation
-        self.updater.update(True)
-    
->>>>>>> f3cb41fa
     @QtCore.pyqtSlot(bool)        
     def on_act_help(self, checked):
         MsgBox('on_act_help', self)
